/* ************************************************************************** */
/*                                                                            */
/*                                                        ::::::::            */
/*   mlx_xpm42.c                                        :+:    :+:            */
/*                                                     +:+                    */
/*   By: W2Wizard <w2.wizzard@gmail.com>              +#+                     */
/*                                                   +#+                      */
/*   Created: 2021/12/28 03:42:29 by W2Wizard      #+#    #+#                 */
/*   Updated: 2022/03/29 18:28:04 by W2Wizard      ########   odam.nl         */
/*                                                                            */
/* ************************************************************************** */

#include "MLX42/MLX42_Int.h"

/**
 * XPM is an obscure image format which can't seem to make up its mind
 * wether it wants to be written in C code or not.
 * 
 * https://en.wikipedia.org/wiki/X_PixMap
 * 
 * This might anger some but instead I decided to write my own
 * image format, very similar to XPM2, which seems to be the better
 * option between the 3 versions. The only difference is in the
 * header which carries the file type, width, height, color count
 * and finally color type aka 'c' for RGBA8 or 'm' for monochrome
 * output.
 * 
 * The changes, in my opinion, very much simplify the XPM format
 * into something literally anybody can use without much guessing
 * as to what does what.
 * 
 * Additionally with the C style format, the idea is that you simply include
 * it directly into the compilation of the program (since its just c).
 * 
 * As convenient as this is, I just find it hideous especially the XPM3 variant.
 * By sticking to the XPM style format, conversion should be very easy and 
 * straight forward to this format however.
 */

//= Private =//

/**
 * Parses HEX color channel e.g: "0F"
 * 
 * @param channel The 2 character string to parse.
 * @return Int value of the channel.
 */
static uint8_t mlx_parse_hex_channel(char* channel) 
{
	char temp_chan[] = {channel[0], channel[1], '\0'};
	return (strtol(temp_chan, NULL, 16));
}

/**
 * Parses the XPM color value entry e.g: ".X #00FF00FF"
 * into the color table while also verifying the format.
 * 
 * @param xpm The XPM.
 * @param line The line to parse.
 * @param ctable The color hash table.
 * @param s Size of the hash table
 * @return True or false depending on if it sucessfully parsed the line.
 */
static bool mlx_insert_xpm_entry(xpm_t* xpm, char* line, uint32_t* ctable, size_t s)
{
	// NOTE: uintptr because windows likes to complain...
	// Verify the length of the Pixel string by checking backwards for the first
	// occurence of a space and then check the distance by comparing with cpp.
	if (((uintptr_t)strrchr(line, ' ') - (uintptr_t)line) != (uint64_t)xpm->cpp)
		return (false);
	if (!isspace(line[xpm->cpp]) || line[xpm->cpp + 1] != '#' || !isalnum(line[xpm->cpp + 2]))
		return (false);

	uint32_t color = 0;
	size_t start_offset = xpm->cpp + 2;
	color |= mlx_parse_hex_channel(line + start_offset) << 24;
	color |= mlx_parse_hex_channel(line + start_offset + 2) << 16;
	color |= mlx_parse_hex_channel(line + start_offset + 4) << 8;
	color |= mlx_parse_hex_channel(line + start_offset + 6);
	
	int32_t index = mlx_fnv_hash(line, xpm->cpp) % s;
	ctable[index] = xpm->mode == 'm' ? mlx_rgba_to_mono(color) : color;
	return (true);
}

/**
 * Retrieves the pixel data line by line and then processes each pixel
 * by hashing the characters and looking it up from the color table.
 * 
 * TODO: Use ssize_t as specified by getline.
 * 
 * @param xpm The XPM.
 * @param file The filepath to the XPM42 file.
 * @param ctable The color hash table.
 * @param s Size of the hash table.
 * @return True or false depending on if it sucessfully parsed the line.
 */
static bool mlx_read_data(xpm_t* xpm, FILE* file, uint32_t* ctable, size_t s)
{
	int64_t bread;
	size_t buffsize;
	char* line = NULL;

	for (int64_t y_xpm = 0; y_xpm < xpm->texture.height; y_xpm++)
	{
		if ((bread = getline(&line, &buffsize, file)) == -1)
			return (free(line), false);
		if (line[bread - 1] == '\n')
			bread--;
		if (bread != xpm->texture.width * xpm->cpp)
			return (free(line), false);

		// NOTE: Copy pixel by pixel as we need to retrieve the hash table.
		for (int64_t x_xpm = 0, x_line = 0; x_xpm < xpm->texture.width; x_xpm++, x_line += xpm->cpp)
		{
			uint8_t* pixelstart = &xpm->texture.pixels[(y_xpm * xpm->texture.width + x_xpm) * BPP];
			mlx_draw_pixel(pixelstart, ctable[mlx_fnv_hash(&line[x_line], xpm->cpp) % s]);
		}
	}
	free(line);
	return (true);
}

/**
 * For quick lookups we basically create a stack allocated lookup
 * table with every ascii character in it. This should help avoid a O(n)
 * case and give us a O(1) for very fast look ups.
 * 
 * Downside is we still need to iterate of each pixel to solve its color.
 * So I hope this makes it atleast a bit faster.
 * 
 * TODO: This buffer might be way to big! Do actual collision checks, 
 * for now just straight up raw dog this.
 */
static bool mlx_read_table(xpm_t* xpm, FILE* file)
{
	size_t buffsize;
	char* line = NULL;
	int64_t bread = 0;
	uint32_t ctable[UINT16_MAX] = {0};

	for (int32_t i = 0; i < xpm->color_count; i++)
	{
		if ((bread = getline(&line, &buffsize, file)) == -1 || \
		!mlx_insert_xpm_entry(xpm, line, ctable, (sizeof(ctable) / BPP)))
			return (free(line), false);
	}
	free(line);
	return (mlx_read_data(xpm, file, ctable, (sizeof(ctable) / BPP)));
}

/**
 * Reads the XPM42 file header which usually consists of a
 * file type declaration of "!XPM42" followed by the next line
 * containing image information such as width, height, unique color
 * count and finally the color mode. Which is either c for Color or
 * m for Monochrome.
 */
static bool mlx_read_xpm_header(xpm_t* xpm, FILE *file)
{
	int32_t	flagc;
	char	buffer[64] = {0};

	// Check file type dec...
	if (!fgets(buffer, sizeof(buffer), file))
		return (false);
	if (strncmp(buffer, "!XPM42\n", sizeof(buffer)) != 0)
		return (false);

	// Get header info ...
	if (!fgets(buffer, sizeof(buffer), file))
		return (false);
	flagc = sscanf(buffer, "%i %i %i %i %c\n", &xpm->texture.width, &xpm->texture.height, &xpm->color_count, &xpm->cpp, &xpm->mode);
	if (flagc < 4 || xpm->texture.width > INT16_MAX || xpm->texture.height > INT16_MAX || \
		!(xpm->mode == 'c' || xpm->mode == 'm') || xpm->cpp > 10)
		return (false);
	xpm->texture.bytes_per_pixel = BPP;
	xpm->texture.pixels = calloc(xpm->texture.width * xpm->texture.height, sizeof(int32_t));
	return (xpm->texture.pixels != NULL ? mlx_read_table(xpm, file) : false);
}

//= Public =//

xpm_t* mlx_load_xpm42(const char* path)
{
	FILE* file;
	xpm_t* xpm = NULL;

	MLX_ASSERT(!path);
	if (!strstr(path, ".xpm42"))
		return ((void*)mlx_error(MLX_INVEXT));
	if (!(file = fopen(path, "r")))
		return ((void*)mlx_error(MLX_INVFILE));
	if (!(xpm = calloc(1, sizeof(xpm_t))))
		return ((void*)mlx_error(MLX_MEMFAIL));
	if (!mlx_read_xpm_header(xpm, file))
	{
		mlx_freen(2, xpm->texture.pixels, xpm);
		mlx_error(MLX_INVXPM);
		xpm = NULL;
	}
	fclose(file);
	return (xpm);
}

void mlx_delete_xpm42(xpm_t* xpm)
{
<<<<<<< HEAD
	if (!xpm)
	{
		mlx_error(MLX_NULLARG);
		return;
	}
	free(xpm->texture.pixels);
=======
	MLX_ASSERT(!xpm);
	mlx_delete_texture(&xpm->texture);
>>>>>>> 4bb0ff84
	free(xpm);
}<|MERGE_RESOLUTION|>--- conflicted
+++ resolved
@@ -6,7 +6,7 @@
 /*   By: W2Wizard <w2.wizzard@gmail.com>              +#+                     */
 /*                                                   +#+                      */
 /*   Created: 2021/12/28 03:42:29 by W2Wizard      #+#    #+#                 */
-/*   Updated: 2022/03/29 18:28:04 by W2Wizard      ########   odam.nl         */
+/*   Updated: 2022/03/29 18:35:16 by W2Wizard      ########   odam.nl         */
 /*                                                                            */
 /* ************************************************************************** */
 
@@ -205,16 +205,7 @@
 
 void mlx_delete_xpm42(xpm_t* xpm)
 {
-<<<<<<< HEAD
-	if (!xpm)
-	{
-		mlx_error(MLX_NULLARG);
-		return;
-	}
-	free(xpm->texture.pixels);
-=======
 	MLX_ASSERT(!xpm);
 	mlx_delete_texture(&xpm->texture);
->>>>>>> 4bb0ff84
 	free(xpm);
 }