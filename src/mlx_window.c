--- conflicted
+++ resolved
@@ -26,15 +26,9 @@
 	const float matrix[16] = {
 		2.f / width, 0, 0, 0,
 		0, 2.f / -(height), 0, 0,
-<<<<<<< HEAD
-		0, 0, -2.f / (10000.f - -10000.f), 0,
-		-1, -(height / -height),
-		-((10000.f + -10000.f) / (10000.f - -10000.f)), 1
-=======
 		0, 0, -2.f / (depth - -depth), 0,
 		-1, -(height / -height),
 		-((depth + -depth) / (depth - -depth)), 1
->>>>>>> 0cf096cf
 	};
 
 	glUniformMatrix4fv(glGetUniformLocation(((mlx_ctx_t*)mlx->context)->shaderprogram, "ProjMatrix"), 1, GL_FALSE, matrix);
