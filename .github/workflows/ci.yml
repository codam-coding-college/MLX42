--- conflicted
+++ resolved
@@ -23,7 +23,6 @@
   #   env:
   #     DISPLAY: ":99"
 
-<<<<<<< HEAD
   #   steps:
   #   - name: Clone repository
   #     uses: actions/checkout@v2
@@ -31,13 +30,7 @@
   #   - name: Install Dependencies
   #     run: |
   #       sudo apt-get update
-  #       sudo apt-get install -y gcc make libglfw3-dev libglfw3 xorg build-essential cmake xorg-dev libx11-dev libglu1-mesa-dev freeglut3-dev libglew1.5 libglew1.5-dev libglu1-mesa libgl1-mesa-glx libgl1-mesa-dev xvfb
-=======
-    - name: Install Dependencies
-      run: |
-        sudo apt-get update
-        sudo apt-get install -y gcc make libglfw3-dev libglfw3 xorg build-essential cmake xorg-dev libx11-dev xvfb
->>>>>>> ffa9b067
+  #       sudo apt-get install -y gcc make libglfw3-dev libglfw3 xorg build-essential cmake xorg-dev libx11-dev xvfb
     
   #   - name: Install GLFW
   #     uses: RpxdYTX/install-glfw-deps@v2
@@ -67,11 +60,7 @@
         set -x
         if [ "$RUNNER_OS" == "Linux" ]; then
             sudo apt-get update -qq
-<<<<<<< HEAD
             sudo apt-get install -y -qq gcc make xorg build-essential cmake xorg-dev libx11-dev libglfw3-dev libglfw3
-=======
-            sudo apt-get install -y -qq gcc make xorg build-essential cmake xorg-dev libglfw3-dev libglfw3
->>>>>>> ffa9b067
         elif [ "$RUNNER_OS" == "macOS" ]; then
             brew update
             brew install glfw
