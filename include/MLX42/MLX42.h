/* ************************************************************************** */
/*                                                                            */
/*                                                        ::::::::            */
/*   MLX42.h                                            :+:    :+:            */
/*                                                     +:+                    */
/*   By: W2Wizard <w2.wizzard@gmail.com>              +#+                     */
/*                                                   +#+                      */
/*   Created: 2021/12/28 00:33:01 by W2Wizard      #+#    #+#                 */
<<<<<<< HEAD
/*   Updated: 2022/01/22 21:35:10 by W2Wizard      ########   odam.nl         */
=======
/*   Updated: 2022/01/22 18:12:36 by w2wizard      ########   odam.nl         */
>>>>>>> b2afdc35
/*                                                                            */
/* ************************************************************************** */

/**
 * An OpenGL graphics library based on the idea on what MiniLibX
 * provides. Just quite a bit better, in terms of norme and code quality.
 * 
 * Additionally with glfw its cross-platform, unlike MiniLibX.
 * 
 * As for the few void* present in some structs and functions and 
 * why MLX is split into two different headers, so to speak, 
 * is mainly for abstraction. Most users won't have a need for the inner 
 * workings of MLX (shaders, ...) and it also helps keep MLX nice and tidy.
 * 
 * @note Useful stuff for later:
 * https://bit.ly/3qQof6q
 * __attribute__ ((deprecated));
 * 
 * Written in accordance with norminette 3.3.51.
 */

#ifndef MLX42_H
# define MLX42_H
# include <stdint.h>
# include <stdbool.h>
# include "MLX42_Keys.h"

/**
 * Struct containing data regarding an XPM image.
 * 
 * @param width The width.
 * @param height The height.
 * @param pixels The literal pixel data.
 * @param color_count The amount of colors available.
 * @param mode The color mode, either (c)olor or (m)onochrome.
 */
typedef struct s_xpm
{
	int32_t		width;
	int32_t		height;
	uint8_t		*pixels;
	int32_t		color_count;
	char		mode;
}	t_xpm;

/**
 * An image with an individual buffer that can be rendered.
 * Any value can be modified except the width/height and context.
 * 
 * @param x The x location of the image.
 * @param y The y location of the image.
 * @param depth The depth controls in Z layer it is drawn in.
 * @param pixels The literal pixel data.
 * @param width The width of the image.
 * @param height The height of the image.
 * @param context Abstracted data.
 */
typedef struct s_mlx_image
{
	int32_t	x;
	int32_t	y;
	int32_t	depth;
	uint8_t	*pixels;
	int32_t	height;
	int32_t	width;
	void	*context;
}	t_mlx_image;

/**
 * Main MLX handle, carries important data in regards to the program.
 * @param window The window itself.
 * @param hooks List of all the current hooks.
 * @param images List of all the current images.
 * @param context Abstracted opengl data.
 * @param width The width.
 * @param height The height.
 */
typedef struct s_mlx
{
	void		*window;
	void		*hooks;
	void		*images;
	void		*context;
	int32_t		width;
	int32_t		height;
	double		delta_time;
}	t_mlx;

/**
 * Callback function used to handle scrolling.
 * 
 * @param[in] x The mouse x delta.
 * @param[in] y The mouse y delta.
 * @param[in] param The parameter to pass onto the function.
 */
typedef void (*	t_MLXscrollfun)(double xdelta, double ydelta, void *param);

//= Generic Functions =//

/**
 * Initilizes a new MLX42 Instance.
 * 
 * @param[in] Width The width of the window.
 * @param[in] Height The height of the window.
 * @param[in] Title The title of the window.
 * @param[in] Resize Enable window resizing.
 * @returns Ptr to the MLX handle.
 */
t_mlx	*mlx_init(int32_t Width, int32_t Height, const char *Title, \
bool Resize);

/**
 * Tells MLX that it should stop rendering and quit the main loop.
 * Make sure to call terminate after calling this function.
 * 
 * @param[in] mlx The MLX instance handle.
 */
void	mlx_quit(t_mlx *mlx);

/**
 * The program loop, this will cause MLX to continously render
 * and output its content. Can be halted with mlx_quit.
 * 
 * @param[in] mlx The MLX instance handle.
 */
void	mlx_loop(t_mlx *mlx);

/**
 * Adds a function hook to the main loop. Aka, executes a function per frame.
 * 
 * @param[in] mlx The MLX instance handle.
 * @param[in] f The function.
 * @param[in] param The parameter to pass onto the function.
 * @returns Wether the hook was added successfuly. 
 */
bool	mlx_loop_hook(t_mlx *mlx, void (*f)(void *), void *param);

/**
 * Lets you set a custom image as the program icon.
 * 
 * @param[in] mlx The MLX instance handle.
 * @param[in] image The image to use as icon.
 */
void	mlx_set_icon(t_mlx *mlx, t_xpm *image);

/**
 * Terminates MLX and cleans up any of its used resources.
 * 
 * @param[in] mlx The MLX instance handle.
 */
void	mlx_terminate(t_mlx *mlx);

//= Window/Monitor Functions

/**
 * This function brings the specified window to front and sets input focus.
 * 
 * Do not use this function to steal focus from other applications unless
 * you are certain that is what the user wants.  Focus stealing can be
 * extremely disruptive.
 * 
 * @param[in] mlx The MLX instance handle.
 */
void	mlx_focus(t_mlx *mlx);

/**
 * Gets the size of the specified monitor.
 * 
 * @param[in] index Normally 0, incase of multiple windows, can be specified
 * @param[in] width The width of the window.
 * @param[in] height The height of the window.
 */
void	mlx_get_monitor_size(int32_t index, int32_t *width, int32_t *height);

/**
 * Sets the windows position.
 * 
 *  Do not use this function to move an already visible window unless you
 *  have very good reasons for doing so, as it will confuse and annoy the user.
 * 
 * @param[in] mlx The MLX instance handle.
 * @param[in] xpos The x position.
 * @param[in] ypos The y position.
 */
void	mlx_set_window_pos(t_mlx *mlx, int32_t xpos, int32_t ypos);

/**
 * Gets the windows position.
 * 
 * @param[in] mlx The MLX instance handle.
 * @param[in] xpos The x position.
 * @param[in] ypos The y position.
 */
void	mlx_get_window_pos(t_mlx *mlx, int32_t *xpos, int32_t *ypos);

//= Input Functions =//

/**
 * Returns true or false if the key is down or not.
 * 
 * @param[in] mlx The MLX instance handle.
 * @param[in] key The keycode to check, use MLX_KEY_... to specify!
 * @returns True or false if the key is down or not.
 */
bool	mlx_is_key_down(t_mlx *mlx, t_keys key);

/**
 * Checks whether a mouse button is pressed or not.
 * 
 * @param[in] mlx The MLX instance handle. 
 * @param[in] key A specific mouse key. e.g MLX_MOUSE_BUTTON_0
 * @returns True or false if the mouse key is down or not.
 */
bool	mlx_is_mouse_down(t_mlx *mlx, t_mouse_key key);

/**
 * Returns the current, relative, mouse cursor position on the window, starting
 * from the top left corner.
 * 
 * Negative values or values greater than window width or height 
 * indicate that it is outside the window.
 * 
 * @param[in] mlx The MLX instance handle. 
 * @param[in] pos_out The position.
 */
void	mlx_get_mouse_pos(t_mlx *mlx, int32_t *x_out, int32_t *y_out);

/**
 * Sets the mouse position.
 * 
 * @param[in] mlx The MLX instance handle. 
 * @param[in] pos The position.
 */
void	mlx_set_mouse_pos(t_mlx *mlx, int32_t x, int32_t y);

/**
 * This function sets the scroll callback, which is called when a scrolling 
 * device is used, such as a mouse wheel.
 * 
 * @param[in] mlx The MLX instance handle.
 * @param[in] func The scroll wheel callback.
 */
void	mlx_scroll_hook(t_mlx *mlx, t_MLXscrollfun func, void *param);

//= Cursor Functions =//

/**
 * Defines the state for the cursor, which can be:
 * - Normal
 * - Hidden
 * - Disabled
 * 
 * @param[in] mlx The MLX instance handle. 
 * @param[in] mode A specified mouse mode.
 */
void	mlx_set_cursor_mode(t_mlx *mlx, t_mouse_mode mode);

/**
 * Allows for the creation of custom cursors with a given
 * XPM image.
 * 
 * Use mlx_set_cursor to select the specific cursor.
 * Cursors are destroyed at mlx_terminate().
 * 
 * @param[in] mlx The MLX instance handle.
 * @param[in] image The XPM image to use as cursor.
 * @returns The cursor pointer.
 */
void	*mlx_create_cursor(t_mlx *mlx, t_xpm *image);

/**
 * Sets the current cursor to the given custom cursor.
 * 
 * @param[in] mlx The MLX instance handle.
 * @param[in] cursor The cursor to display.
 */
void	mlx_set_cursor(t_mlx *mlx, void *cursor);

/**
 * TODO: NOT WORKING!
 * 
 * Loads an XPM42 image from the given file path.
 * 
 * @param[in] path The file path to the XPM image.
 * @returns The XPM image struct containing its information.
 */
t_xpm	*mlx_load_xpm42(const char *path);

//= Image Functions =//

/**
 * Sets / puts a pixel onto an image.
 * 
 * @param[in] img The MLX instance handle.
 * @param[in] X The X coordinate position.
 * @param[in] Y The Y coordinate position.
 * @param[in] Color The RGBA8 Color value.
 */
void	mlx_putpixel(t_mlx_image *img, int32_t X, int32_t Y, int32_t Color);

/**
 * Creates and allocates a new image buffer.
 * 
 * @param[in] mlx The MLX instance handle.
 * @param[in] width The desired width of the image.
 * @param[in] height The desired height of the image.
 * @return Pointer to the image buffer, if it failed to allocate then NULL.
 */
t_mlx_image	*mlx_new_image(t_mlx *mlx, uint16_t width, uint16_t height);

/**
 * Draws the image onto the specified screen coordinates.
 * NOTE: You can modify the images x & y coordinate directly to move it.
 * 
 * @param[in] mlx The MLX instance handle.
 * @param[in] img The image to draw onto the screen.
 * @param[in] x The X position.
 * @param[in] y The Y poistion.
 */
void	mlx_draw_image(t_mlx *mlx, t_mlx_image *img, int32_t x, int32_t y);

#endif<|MERGE_RESOLUTION|>--- conflicted
+++ resolved
@@ -6,11 +6,7 @@
 /*   By: W2Wizard <w2.wizzard@gmail.com>              +#+                     */
 /*                                                   +#+                      */
 /*   Created: 2021/12/28 00:33:01 by W2Wizard      #+#    #+#                 */
-<<<<<<< HEAD
-/*   Updated: 2022/01/22 21:35:10 by W2Wizard      ########   odam.nl         */
-=======
-/*   Updated: 2022/01/22 18:12:36 by w2wizard      ########   odam.nl         */
->>>>>>> b2afdc35
+/*   Updated: 2022/01/22 21:36:53 by W2Wizard      ########   odam.nl         */
 /*                                                                            */
 /* ************************************************************************** */
 
