--- conflicted
+++ resolved
@@ -6,11 +6,7 @@
 #    By: w2wizard <w2wizard@student.codam.nl>         +#+                      #
 #                                                    +#+                       #
 #    Created: 2022/01/15 15:06:20 by w2wizard      #+#    #+#                  #
-<<<<<<< HEAD
 #    Updated: 2022/02/18 01:23:16 by w2wizard      ########   odam.nl          #
-=======
-#    Updated: 2022/02/17 23:07:01 by w2wizard      ########   odam.nl          #
->>>>>>> fd9b7f3f
 #                                                                              #
 # **************************************************************************** #
 
@@ -33,15 +29,11 @@
 endif
 
 # //= Files =// #
-<<<<<<< HEAD
 # /usr/bin/find is explicitly mentioned here for Windows compilation under Cygwin
-LIBS	=	$(shell /usr/bin/find ./lib -iname "*.c")
-SRCS	=	$(shell /usr/bin/find ./src -iname "*.c") $(LIBS)
-=======
 SHDR	=	src/mlx_vert.c src/mlx_frag.c
 SHDRSRC	=	shaders/default.frag shaders/default.vert
-SRCS	=	$(shell /usr/bin/find ./src -iname "*.c") $(SHDR) lib/glad/glad.c
->>>>>>> fd9b7f3f
+LIBS	=	$(shell /usr/bin/find ./lib -iname "*.c")
+SRCS	=	$(shell /usr/bin/find ./src -iname "*.c") $(SHDR) $(LIBS)
 OBJS	=	${SRCS:.c=.o}
 
 # //= Rules =// #
